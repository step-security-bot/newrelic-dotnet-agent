// Copyright 2020 New Relic, Inc. All rights reserved.
// SPDX-License-Identifier: Apache-2.0

using NewRelic.Agent.Core.Events;
using NewRelic.Agent.Core.Utilities;
using NewRelic.Core;
using NewRelic.Core.Logging;
using NewRelic.SystemInterfaces;
using System;
using System.Configuration;
using System.IO;
using System.Net;
using System.Web;
using System.Xml;
using System.Xml.Schema;
using System.Xml.Serialization;
#if NETSTANDARD2_0
using System.Reflection;
using NewRelic.Agent.Core.Configuration;
#endif

namespace NewRelic.Agent.Core.Config
{

    /// <summary>
    /// Reads configuration data
    /// </summary>
    public static class ConfigurationLoader
    {
        private const string NewRelicConfigFileName = "newrelic.config";
        private static readonly ProcessStatic _processStatic = new ProcessStatic();

        /// <summary>
        /// Reads an application setting from the web configuration associated with the current virtual path,
        /// or from the web site if none is found.
        /// Typically, this will attempt to read the "web.config" or "Web.Config" file for the path.
        /// </summary>
        /// <param name="key"></param>
        /// <returns></returns>
        public static ValueWithProvenance<string> GetWebConfigAppSetting(string key)
        {
#if NETSTANDARD2_0
            return null;
#else
            try
            {
                if (HttpRuntime.AppDomainAppId != null)
                {
                    string appVirtualPath = HttpRuntime.AppDomainAppVirtualPath;
                    var webConfiguration = System.Web.Configuration.WebConfigurationManager.OpenWebConfiguration(appVirtualPath);
                    var setting = webConfiguration.AppSettings.Settings[key];
                    if (setting != null)
                    {
                        return new ValueWithProvenance<string>(setting.Value, webConfiguration.FilePath);
                    }
                }
            }
            catch (Exception)
            {
                // Can't log anything here because the logging hasn't been initialized.  Just swallow the exception.
            }
            return new ValueWithProvenance<string>(System.Web.Configuration.WebConfigurationManager.AppSettings[key],
                "WebConfigurationManager default app settings");
#endif
        }

        public static ValueWithProvenance<string> GetConfigSetting(string key)
        {
            ValueWithProvenance<string> value = GetWebConfigAppSetting(key);
<<<<<<< HEAD
#if NET45
            if (value.Value == null)
            {
                value = new ValueWithProvenance<string>(ConfigurationManager.AppSettings[key],
                    "ConfigurationManager app setting");
            }
=======
#if NETFRAMEWORK
			if (value.Value == null)
			{
				value = new ValueWithProvenance<string>(ConfigurationManager.AppSettings[key],
					"ConfigurationManager app setting");
			}
>>>>>>> ce696127
#endif
            return value;
        }

        /// <summary>
        /// Returns the agent configuration file name.
        /// </summary>
        /// <returns>The name of the agent configuration file name, such as "newrelic.config".</returns>
        public static string GetAgentConfigFileName()
        {
            var fileName = TryGetAgentConfigFileFromAppConfig()
                ?? TryGetAgentConfigFileFromAppRoot()
                ?? TryGetAgentConfigFileFromExecutionPath()
                ?? TryGetAgentConfigFileFromNewRelicHome()
                ?? TryGetAgentConfigFileFromCurrentDirectory();

            if (fileName != null)
                return fileName;

            throw new Exception(string.Format("Could not find {0} in NewRelic.ConfigFile path, application root, New Relic home directory, or working directory.", NewRelicConfigFileName));
        }

        private static string TryGetAgentConfigFileFromAppConfig()
        {

#if NETSTANDARD2_0

            try
            {
                var fileName = AppSettingsConfigResolveWhenUsed.GetAppSetting("NewRelic.ConfigFile");
                if (!File.Exists(fileName))
                {
                    return null;
                }

                Log.InfoFormat("Configuration file found in path pointed to by NewRelic.ConfigFile appSetting: {0}", fileName);
                return fileName;
            }
            catch (Exception)
            {
                return null;
            }

#else
            try
            {
                var fileName = GetConfigSetting("NewRelic.ConfigFile").Value;
                if (!File.Exists(fileName))
                {
                    return null;
                }

                Log.InfoFormat("Configuration file found in path pointed to by NewRelic.ConfigFile appSetting of app/web config: {0}", fileName);
                return fileName;
            }
            catch (Exception)
            {
                return null;
            }
#endif
        }

        private static string TryGetAgentConfigFileFromAppRoot()
        {
#if NETSTANDARD2_0
            try
            {
                var filename = string.Empty;

                var entryAssembly = Assembly.GetEntryAssembly();
                if (entryAssembly != null)
                {
                    var directory = Path.GetDirectoryName(entryAssembly.Location);
                    filename = Path.Combine(directory, NewRelicConfigFileName);
                    if (File.Exists(filename))
                    {
                        Log.InfoFormat("Configuration file found in app/web root directory: {0}", filename);
                        return filename;
                    }
                }

                var currentDirectory = Directory.GetCurrentDirectory();
                filename = Path.Combine(currentDirectory, NewRelicConfigFileName);
                if (File.Exists(filename))
                {
                    Log.InfoFormat("Configuration file found in app/web root directory: {0}", filename);
                    return filename;
                }

                return null;
            }
            catch (Exception)
            {
                return null;
            }
#else
            try
            {
                if (HttpRuntime.AppDomainAppVirtualPath == null) return null;

                var appRoot = HttpRuntime.AppDomainAppPath;
                if (appRoot == null)
                    return null;

                var fileName = Path.Combine(appRoot, NewRelicConfigFileName);
                if (!File.Exists(fileName))
                    return null;

                Log.InfoFormat("Configuration file found in app/web root directory: {0}", fileName);
                return fileName;
            }
            catch (Exception)
            {
                return null;
            }
#endif
        }

        private static string TryGetAgentConfigFileFromExecutionPath()
        {
            try
            {
                var mainModuleFilePath = _processStatic.GetCurrentProcess().MainModuleFileName;
                var executionPath = Path.GetDirectoryName(mainModuleFilePath);
                if (executionPath == null)
                    return null;

                var fileName = Path.Combine(executionPath, NewRelicConfigFileName);
                if (!File.Exists(fileName))
                    return null;

                Log.InfoFormat("Configuration file found in execution path: {0}", fileName);
                return fileName;
            }
            catch (Exception)
            {
                return null;
            }
        }

        private static string TryGetAgentConfigFileFromNewRelicHome()
        {
            try
            {
                var newRelicHome = AgentInstallConfiguration.NewRelicHome;
                if (newRelicHome == null)
                    return null;

                var fileName = Path.Combine(newRelicHome, NewRelicConfigFileName);
                if (!File.Exists(fileName))
                    return null;

                Log.InfoFormat("Configuration file found in New Relic home directory: {0}", fileName);
                return fileName;
            }
            catch (Exception)
            {
                return null;
            }
        }

        private static string TryGetAgentConfigFileFromCurrentDirectory()
        {
            try
            {
                if (!File.Exists(NewRelicConfigFileName))
                    return null;

                Log.InfoFormat("Configuration file found in current working directory: {0}", NewRelicConfigFileName);
                return NewRelicConfigFileName;
            }
            catch (Exception)
            {
                return null;
            }
        }

        public static string GetConfigurationFilePath(string homeDirectory)
        {
            var fileName = Path.Combine(homeDirectory, NewRelicConfigFileName);
            if (!File.Exists(fileName))
            {
                throw new Exception(string.Format("Could not find the config file in the new relic home directory. Check New Relic home directory for {0}.", NewRelicConfigFileName));
            }
            return fileName;
        }

        /// <summary>
        /// Initialize and return a BootstrapConfig, from a fixed, well-known file name.
        /// </summary>
        /// <returns></returns>
        public static configuration Initialize()
        {
            var fileName = string.Empty;
            try
            {
                fileName = GetAgentConfigFileName();
                if (!File.Exists(fileName))
                {
                    throw new ConfigurationLoaderException(string.Format("The New Relic Agent configuration file does not exist: {0}", fileName));
                }
                return Initialize(fileName);
            }
            catch (FileNotFoundException ex)
            {
                throw HandleConfigError(string.Format("Unable to find the New Relic Agent configuration file {0}", fileName), ex);
            }
            catch (UnauthorizedAccessException ex)
            {
                throw HandleConfigError(string.Format("Unable to access the New Relic Agent configuration file {0}", fileName), ex);
            }
            catch (Exception ex)
            {
                throw HandleConfigError(string.Format("An error occurred reading the New Relic Agent configuration file {0} - {1}", fileName, ex.Message), ex);
            }
        }

        private static Exception HandleConfigError(string message, Exception originalException)
        {
            Log.Error(message);
            return new ConfigurationLoaderException(message, originalException);
        }

        /// <summary>
        /// Initialize the configuration by reading xml contained in the file named fileName.
        /// </summary>
        /// <param name="fileName"></param>
        /// <exception cref="">System.UnauthorizedAccessException</exception>
        /// <returns>The configuration.</returns>
        public static configuration Initialize(string fileName)
        {
            using (StreamReader stream = new StreamReader(fileName))
            {
                configuration config = InitializeFromXml(stream.ReadToEnd(), GetConfigSchemaContents, fileName);
                config.ConfigurationFileName = fileName;
                return config;
            }
        }

        static void ValidationEventHandler(object sender, ValidationEventArgs e)
        {
            switch (e.Severity)
            {
                case XmlSeverityType.Error:
                    Log.ErrorFormat("An error occurred parsing {0} - {1}", NewRelicConfigFileName, e.Message);
                    break;
                case XmlSeverityType.Warning:
                    Log.WarnFormat("{0} warning - {1}", NewRelicConfigFileName, e.Message);
                    break;
            }

        }

        /// <summary>
        /// Initialize the configuration by reading xml from a string.
        /// </summary>
        /// <param name="configXml"></param>
        /// <param name="configSchemaSource">A method that returns a string containing the config schema (xsd).</param>
        /// <param name="provenance">The file name or other user-friendly locus where the xml came from.</param>
        /// <returns>The configuration.</returns>
        public static configuration InitializeFromXml(string configXml, Func<string> configSchemaSource, string provenance = "unknown")
        {
            configuration config;

            // deserialize the xml, making sure to pass in the root attribute to avoid fusion log failures.
            XmlRootAttribute root = new XmlRootAttribute();
            root.ElementName = "configuration";
            root.Namespace = "urn:newrelic-config";
            XmlSerializer serializer = new XmlSerializer(typeof(configuration), root);

            using (TextReader reader = new StringReader(configXml))
            {
                config = serializer.Deserialize(reader) as configuration;
                if (config == null)
                    throw new InvalidDataException(string.Format("Unable to deserialize the provided xml: {0}", configXml));
                config.Initialize(configXml, provenance);
            }

            // Validate the config xml with the supplied schema.  Note that any validation failures do not prevent
            // agent initialization and only generate a warning log message.
            try
            {
                ValidateConfigXmlWithSchema(configXml, configSchemaSource());
            }
            catch (Exception ex)
            {
                Log.WarnFormat("An unknown error occurred when performing XML schema validation on config file {0}: {1}", NewRelicConfigFileName, ex.Message);
            }

            EventBus<ConfigurationDeserializedEvent>.Publish(new ConfigurationDeserializedEvent(config));

            return config;
        }

        private static void ValidateConfigXmlWithSchema(string configXml, string schemaXml)
        {
            // xml validation with schema
            ValidationEventHandler eventHandler = new ValidationEventHandler(ValidationEventHandler);

            using (var configStringReader = new StringReader(schemaXml))
            using (var schemaReader = new XmlTextReader(configStringReader))
            using (var stringReader = new StringReader(configXml))
            using (var xmlReader = XmlReader.Create(stringReader))
            {
                XmlDocument document = new XmlDocument();

                // validate the xml
                try
                {

                    document.Load(xmlReader);
                    RemoveApdexAttribute(document);
                    RemoveSslAttribute(document);

                    document.Schemas.Add(XmlSchema.Read(schemaReader, eventHandler));
                    document.Validate(eventHandler);
                }
                catch (Exception ex)
                {
                    Log.WarnFormat("An error occurred parsing {0} - {1}", NewRelicConfigFileName, ex.Message);
                }
            }
        }

        private static string GetConfigSchemaContents()
        {
            var configSchemaContents = string.Empty;

            try
            {
                var home = AgentInstallConfiguration.NewRelicHome;
                var xsdFile = Path.Combine(home, "newrelic.xsd");
                configSchemaContents = File.ReadAllText(xsdFile);
            }
            catch (Exception ex)
            {
                Log.WarnFormat("An error occurred reading config file schema: {0}", ex.Message);
            }

            return configSchemaContents;
        }

        /// <summary>
        /// Remove old apdexT nodes from the given document so they don't throw a validation exception.
        /// </summary>
        /// <param name="document">The handle on the document.</param>
        private static void RemoveApdexAttribute(XmlDocument document)
        {
            try
            {
                XmlNamespaceManager ns = new XmlNamespaceManager(document.NameTable);
                ns.AddNamespace("nr", "urn:newrelic-config");
                XmlNode node = document.SelectSingleNode("//nr:configuration/nr:application", ns);
                if (node != null)
                {
                    if (node.Attributes.RemoveNamedItem("apdexT") != null)
                    {
                        Log.Finest("Removed apdexT from configuration.");
                    }
                }
            }
            catch (Exception)
            {
            }
        }

        /// <summary>
        /// Removes deprecated attribute to avoid validation errors. 
        /// The generated error isn't super clear and could risk causing support tickets.
        /// </summary>
        /// <param name="document"></param>
        private static void RemoveSslAttribute(XmlDocument document)
        {
            try
            {
                var ns = new XmlNamespaceManager(document.NameTable);
                ns.AddNamespace("nr", "urn:newrelic-config");
                var node = document.SelectSingleNode("//nr:configuration/nr:service", ns);

                var sslAttribute = node?.Attributes?["ssl"];
                if (sslAttribute != null)
                {
                    Log.WarnFormat("'ssl' is no longer a configurable service attribute and cannot be disabled. Please remove from {0}.", NewRelicConfigFileName);

                    node.Attributes.Remove(sslAttribute);
                }
            }
            catch (Exception)
            {
                // ignored
            }
        }
    }

    public partial class configurationLog : ILogConfig
    {
        private static readonly IProcessStatic _processStatic = new ProcessStatic();

        [XmlIgnore()]
        public string LogLevel
        {
            get
            {
                // Environment variable or log.level from config...
                return (AgentInstallConfiguration.NewRelicLogLevel
                    ?? this.level).ToUpper();
            }
        }

        public string GetFullLogFileName()
        {
            var fileName = new System.Text.StringBuilder();

            // Environment variable or log.directory from config...
            var logDirectory = AgentInstallConfiguration.NewRelicLogDirectory
                ?? directory;

            if (logDirectory == null)
            {
                if (AgentInstallConfiguration.NewRelicHome != null)
                {
                    fileName.Append(AgentInstallConfiguration.NewRelicHome);
                    if (!fileName.ToString().EndsWith(Path.DirectorySeparatorChar.ToString()))
                        fileName.Append(Path.DirectorySeparatorChar);
                    fileName.Append("logs").Append(Path.DirectorySeparatorChar);
                }
            }
            else
            {
                fileName.Append(logDirectory);
            }
            if (!fileName.ToString().EndsWith(Path.DirectorySeparatorChar.ToString()))
                fileName.Append(Path.DirectorySeparatorChar);

            fileName.Append(GetLogFileName());
            return fileName.ToString();
        }

        private string GetLogFileName()
        {
            // explicitly using string since both sides of the null-coalescing operator could be null
            string name = System.Environment.GetEnvironmentVariable("NEW_RELIC_LOG") ?? fileName;
            var shouldAppend = false;
            bool.TryParse(System.Environment.GetEnvironmentVariable("NEW_RELIC_LOG_APPEND_HOSTNAME"), out shouldAppend);

            if (name != null)
            {
                return Strings.SafeFileName(
                    BuildFileNameUsingConfig(name, shouldAppend)
                );
            }

#if NETSTANDARD2_0
            try
            {
                name = AppDomain.CurrentDomain.FriendlyName;
            }
            catch (Exception)
            {
                name = _processStatic.GetCurrentProcess().ProcessName;
            }
#else
            if (HttpRuntime.AppDomainAppId != null)
            {
                name = HttpRuntime.AppDomainAppId.ToString();
            }
            else
            {
                name = _processStatic.GetCurrentProcess().ProcessName;
            }
#endif

            return "newrelic_agent_" + Strings.SafeFileName(name) + GetHostnameToAppend(shouldAppend) + ".log";
        }

        private string GetHostnameToAppend(bool shouldAppend)
        {
            if (shouldAppend)
            {
                try
                {
                    return "_" + Dns.GetHostName();
                }
                catch (Exception)
                {
                    return "_NoHostnameFound";
                }
            }

            return string.Empty;
        }

        private string BuildFileNameUsingConfig(string baseName, bool shouldAppend)
        {
            // exit quickly so we don't create allocate strings unnecessarily 
            if (shouldAppend)
            {
                var hostnameToAppend = GetHostnameToAppend(shouldAppend);
                var fileNameNoExt = Path.GetFileNameWithoutExtension(baseName);
                var fileExt = Path.GetExtension(baseName); // includes period

                return fileNameNoExt + hostnameToAppend + fileExt;
            }

            return baseName;
        }

        public bool FileLockingModelSpecified
        {
            get
            {
                return fileLockingModelSpecified;
            }
        }

        public configurationLogFileLockingModel FileLockingModel
        {
            get
            {
                return fileLockingModel;
            }
        }

        public bool Console
        {
            get
            {
                return console;
            }
        }

        public bool IsAuditLogEnabled
        {
            get
            {
                return auditLog;
            }
        }

    }

    // The configuration class is partial.  Part of it is implemented here,
    // and another part is autogenerated from Configuration.xsd into Configuration.cs.
    // Beware the tarpit surrounding the case of property names, as different cases reflect
    // different origins of the property names.
    // Property names such as "agentEnabled" come to us from Configuration.xsd via Configuration.cs.
    // Property names such as "AgentEnabled" are added in here or inherited from BootstrapConfig.
    public partial class configuration : IBootstrapConfig
    {
        public string Xml { get; set; }

        [XmlIgnore]
        public string ConfigurationFileName { get; set; }

        public configuration Initialize(string xml, string provenance)
        {
            Xml = xml;

            if (log == null)
                log = new configurationLog();

            try
            {
                var enabledProvenance = ConfigurationLoader.GetConfigSetting("NewRelic.AgentEnabled");
                if (enabledProvenance != null && enabledProvenance.Value != null && bool.Parse(enabledProvenance.Value) == false)
                {
                    agentEnabled = false;
                    AgentEnabledAt = enabledProvenance.Provenance;
                }
            }
            catch
            {
                Log.Error("Failed to read NewRelic.AgentEnabled from local config.");
            }

            return this;
        }

        [XmlIgnore]
        public string AgentEnabledAt { get; private set; }

        [XmlIgnore]
        public ILogConfig LogConfig { get { return log; } }
    }

    /// <summary>
    /// Thrown when there is soime problem loading the configuration.
    /// </summary>
    public class ConfigurationLoaderException : Exception
    {
        public ConfigurationLoaderException(string message)
            : base(message)
        {
        }

        public ConfigurationLoaderException(string message, Exception original)
            : base(message, original)
        {
        }
    }

}<|MERGE_RESOLUTION|>--- conflicted
+++ resolved
@@ -67,21 +67,12 @@
         public static ValueWithProvenance<string> GetConfigSetting(string key)
         {
             ValueWithProvenance<string> value = GetWebConfigAppSetting(key);
-<<<<<<< HEAD
-#if NET45
+#if NETFRAMEWORK
             if (value.Value == null)
             {
                 value = new ValueWithProvenance<string>(ConfigurationManager.AppSettings[key],
                     "ConfigurationManager app setting");
             }
-=======
-#if NETFRAMEWORK
-			if (value.Value == null)
-			{
-				value = new ValueWithProvenance<string>(ConfigurationManager.AppSettings[key],
-					"ConfigurationManager app setting");
-			}
->>>>>>> ce696127
 #endif
             return value;
         }
