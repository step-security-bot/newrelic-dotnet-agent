// Copyright 2020 New Relic, Inc. All rights reserved.
// SPDX-License-Identifier: Apache-2.0

<<<<<<< HEAD
using System.Threading.Tasks;
=======
using System;
>>>>>>> 8a908c41

namespace NewRelic.Agent.Core.DataTransport
{
    public interface ICollectorWire
    {
        string SendData(string method, ConnectionInfo connectionInfo, string serializedData, Guid requestGuid);
    }
}<|MERGE_RESOLUTION|>--- conflicted
+++ resolved
@@ -1,11 +1,7 @@
 // Copyright 2020 New Relic, Inc. All rights reserved.
 // SPDX-License-Identifier: Apache-2.0
 
-<<<<<<< HEAD
-using System.Threading.Tasks;
-=======
 using System;
->>>>>>> 8a908c41
 
 namespace NewRelic.Agent.Core.DataTransport
 {
