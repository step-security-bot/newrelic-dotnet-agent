# Changelog
All notable changes to this project will be documented in this file.

The format is based on [Keep a Changelog](https://keepachangelog.com/en/1.0.0/),
and this project adheres to [Semantic Versioning](https://semver.org/spec/v2.0.0.html).

## [Unreleased] changes

<<<<<<< HEAD
### New Features
* Adds support for forwarding application logs to New Relic for .NET Framework applications using Microsoft.Extensions.Logging. [#1172](https://github.com/newrelic/newrelic-dotnet-agent/pull/1172)

### Fixes
### Deprecations/Removed Features
* The scriptable installers have been removed. ([#1170](https://github.com/newrelic/newrelic-dotnet-agent/pull/1170))
=======
### Fixes
* Resolves an issue with transaction trace aggregation where the slowest transaction trace was not always captured due to a race condition. ([#1166](https://github.com/newrelic/newrelic-dotnet-agent/pull/1166))
>>>>>>> 9492d02b

## [9.9.0] - 2022-06-08

### New Features
* Adds support for logging metrics, forwarding application logs, and enriching application logs written to disk or standard out for NLog versions v5 and v4. [#1087](https://github.com/newrelic/newrelic-dotnet-agent/pull/1087)
* Adds integration with CodeStream, introducing Code-Level Metrics! Golden Signals visible in your IDE through New Relic CodeStream. [Learn more here](https://docs.newrelic.com/docs/apm/agents/net-agent/other-features/net-codestream-integration). For any issues or direct feedback, please reach out to support@codestream.com
* Updates the following installation methods to check for and remove deprecated files. ([#1104](https://github.com/newrelic/newrelic-dotnet-agent/pull/1104))
  * MSI Installer
  * Azure Site Extension
  * RPM package
  * DEB package

### Fixes
* Upgrades Newtonsoft.Json to version 13.0.1 to address potential security vulnerabilities identified by Snyk ([#1107](https://github.com/newrelic/newrelic-dotnet-agent/pull/1107))
* The agent will now send the values of application logging config options (e.g. `application_logging.forwarding.enabled`) to the agent initialization settings page. ([#1135](https://github.com/newrelic/newrelic-dotnet-agent/pull/1135))

## [9.8.1] - 2022-05-19

### Fixes
* Fixes an [issue with log forwarding](https://github.com/newrelic/newrelic-dotnet-agent/issues/1088) where an agent could momentarily forward logs even if the feature had been disabled at an account level. ([#1097](https://github.com/newrelic/newrelic-dotnet-agent/pull/1097))
* Adds an internal list of deprecated instrumentation xml files which will cause the profiler to ignore deprecated instrumentation. This feature avoids an issue where orphaned deprecated log forwarding instrumentation could conflict with newer instrumentation. ([#1097](https://github.com/newrelic/newrelic-dotnet-agent/pull/1097))
* Serilog instrumentation is now performed by injecting a custom sink in to the logging chain. ([#1084](https://github.com/newrelic/newrelic-dotnet-agent/pull/1084))

## [9.8.0] - 2022-05-05

### APM logs in context
Automatic application log forwarding is now enabled by default. This version of the agent will automatically send enriched application logs to New Relic. To learn more about about this feature see [here](https://docs.newrelic.com/docs/apm/new-relic-apm/getting-started/get-started-logs-context/), and additional configuration options are available [here](https://docs.newrelic.com/docs/logs/logs-context/net-configure-logs-context-all). To learn about how to toggle log ingestion on or off by account see [here](https://docs.newrelic.com/docs/logs/logs-context/disable-automatic-logging).

### New Features
* Error messages in error traces and error events now retain up to 1023 characters instead of 255 characters. [#1058](https://github.com/newrelic/newrelic-dotnet-agent/pull/1058)
* New environment variables have been added for AllowAllHeaders and Attributes configuration settings. See our [documentation](https://docs.newrelic.com/docs/apm/agents/net-agent/configuration/net-agent-configuration/#optional-environment-variables) for more details. [#1059](https://github.com/newrelic/newrelic-dotnet-agent/pull/1059)
* Introduces [environment variables to enabled/disable cloud detection](https://github.com/newrelic/newrelic-dotnet-agent/issues/818) to facilitate customer use cases and reduce errors in logs. ([#1061](https://github.com/newrelic/newrelic-dotnet-agent/pull/1061))
* New environment variables have been added for all Proxy configuration settings.  See our [documentation](https://docs.newrelic.com/docs/apm/agents/net-agent/configuration/net-agent-configuration/#optional-environment-variables) for more details. [#1063](https://github.com/newrelic/newrelic-dotnet-agent/pull/1063)
* Introduces a new configuration option to force custom instrumentation to [create new transactions](https://github.com/newrelic/newrelic-dotnet-agent/issues/347) in async scenarios versus re-using an existing transaction. [#1071](https://github.com/newrelic/newrelic-dotnet-agent/pull/1071)

### Fixes
* Fixes Agent fails to execute explain plan for parameterized stored procedure. ([#1066](https://github.com/newrelic/newrelic-dotnet-agent/pull/1066)) 
* Fixes getting duplicate logs using log forwarding and Serilog. [#1076](https://github.com/newrelic/newrelic-dotnet-agent/pull/1076)

### Deprecations
Microsoft has officially EOL .NET Framework versions 4.5.1, 4.5.2, and 4.6.1 on  Apr 26, 2022.
The informational blog can be found [here](https://devblogs.microsoft.com/dotnet/net-framework-4-5-2-4-6-4-6-1-will-reach-end-of-support-on-april-26-2022).  The official product lifecycle start and end dates can be found [here](https://docs.microsoft.com/en-us/lifecycle/products/microsoft-net-framework).  The dotnet agent support of these framework versions is will continue as is with the released versions.  In a future major release, we will target .NET framework 4.6.2 onwards.

## [9.7.1] - 2022-04-13
### Fixes
* Adds missing instrumentation for application logging feature when using the MSI installer ([#1055](https://github.com/newrelic/newrelic-dotnet-agent/pull/1055))
* Fixes [issue on Linux](https://github.com/newrelic/newrelic-dotnet-agent/issues/763) when specifying a non-default profiler log directory with non-existent intermediate directories. ([#1051](https://github.com/newrelic/newrelic-dotnet-agent/pull/1051))

## [9.7.0] - 2022-04-04

**Notice:** For the new application logging features, if you install using the MSI, please update to version 9.7.1 or later.

### New Features
* Adds support for logging metrics which shows the rate of log message by severity in the Logs chart in the APM Summary view for Log4net, Serilog, and Microsoft.Extensions.Logging. This is enabled by default in this release. ([#1034](https://github.com/newrelic/newrelic-dotnet-agent/pull/1034))
* Adds support for forwarding application logs to New Relic. This automatically sends enriched application logs for Log4net, Serilog, and Microsoft.Extensions.Logging. This is disabled by default in this release. ([#1034](https://github.com/newrelic/newrelic-dotnet-agent/pull/1034))
* Adds support for enriching application logs written to disk or standard out for Log4net, Serilog, Microsoft.Extensions.Logging. This can be used with another log forwarder if in-agent log forwarding is not desired. We recommend enabling either log forwarding or local log decorating, but not both features. This is disabled by default in this release. ([#1034](https://github.com/newrelic/newrelic-dotnet-agent/pull/1034))
* Adds flexibility to what is accepted to enable/disable boolean environment variables per [FR #1008](https://github.com/newrelic/newrelic-dotnet-agent/issues/1008). "0"/"1", and case insensitive "true"/"false" are now accepted. ([#1033](https://github.com/newrelic/newrelic-dotnet-agent/pull/1033))

### Fixes
* Adds a new environment variable `NEW_RELIC_DISABLE_APPDOMAIN_CACHING` for customers to try when experiencing [#533 high lock contention related to AppDomain.GetData()](https://github.com/newrelic/newrelic-dotnet-agent/issues/533) usage by the agent when profiling .NET Framework applications. ([#1033](https://github.com/newrelic/newrelic-dotnet-agent/pull/1033))

### Deprecations
* The scriptable installers are now deprecated and will be removed from the download site in a future major release. (Issue: [#571](https://github.com/newrelic/newrelic-dotnet-agent/issues/571))
* The established release installers are now deprecated and will be removed from the download site in a future major release. (Issue: [#578](https://github.com/newrelic/newrelic-dotnet-agent/issues/578))

## [9.6.1] - 2022-03-15
### Fixes
* Fixes [application pool allow/deny listing bug](https://github.com/newrelic/newrelic-dotnet-agent/issues/1014) introduced in 9.5.0 ([#1015](https://github.com/newrelic/newrelic-dotnet-agent/pull/1015))

## [9.6.0] - 2022-02-24
### Fixes
* Adds new supportability metrics to track agent endpoint data usage. New metrics will be reported under the `Supportability/DotNET/Collector` namespace. ([#899](https://github.com/newrelic/newrelic-dotnet-agent/pull/899))
* Uses IMDSv2 instead of IMDSv1 to gather utilization details for AWS hosted instances. ([#965](https://github.com/newrelic/newrelic-dotnet-agent/pull/965))

## [9.5.1] - 2022-02-03
### Fixes
* Fixes [application crashes on Alpine Linux](https://github.com/newrelic/newrelic-dotnet-agent/issues/918) introduced in 9.5.0. ([#929](https://github.com/newrelic/newrelic-dotnet-agent/pull/929))

## [9.5.0] - 2022-02-01
### New Features
* Internal improvements to runtime detection logic in the profiler component of the agent. ([#891](https://github.com/newrelic/newrelic-dotnet-agent/pull/891))
### Fixes
* Fixed an [issue with NuGet package metadata](https://github.com/newrelic/newrelic-dotnet-agent/issues/896). ([#901](https://github.com/newrelic/newrelic-dotnet-agent/pull/901))

## [9.4.0] - 2022-01-18
### New Features
* Allows NewRelicQueryName to be specified for SQL, to implement [this suggestion](https://discuss.newrelic.com/t/provide-a-pattern-to-explicitly-name-sql-queries-displayed-in-databases-dashboard/78755). Thanks to community contributor @kevinpohlmeier for the implementation. ([#799](https://github.com/newrelic/newrelic-dotnet-agent/pull/799))
### Fixes
* Resolves an issue where GC metrics were not being properly captured for .NET 6 applications ([#874](https://github.com/newrelic/newrelic-dotnet-agent/pull/874))

## [9.3.0] - 2022-01-04
### New Features
* NServiceBus versions 6 and 7 are now supported in .NET Framework and .NET Core. ([#857](https://github.com/newrelic/newrelic-dotnet-agent/pull/857))
* Add ability to disable agent support for Server-Configuration with `NEW_RELIC_IGNORE_SERVER_SIDE_CONFIG` environment variable. The available value options are `true` and `false`. ([#814](https://github.com/newrelic/newrelic-dotnet-agent/pull/814))
### Fixes
* Fixes issue [#36](https://github.com/newrelic/newrelic-dotnet-agent/issues/36): Total system memory will now be correctly reported on Linux. ([#855](https://github.com/newrelic/newrelic-dotnet-agent/pull/855))
* Fixes an issue in `newrelic.config` file schema validation that could block agent startup. ([#835](https://github.com/newrelic/newrelic-dotnet-agent/pull/835))

## [9.2.0] - 2021-11-18
### .NET 6 Compatibility
As of version 9.2.0, the New Relic .NET Core agent supports .NET 6.

### New Features
* Adds automatic instrumentation for the `Microsoft.Azure.Cosmos` client library. ([#811](https://github.com/newrelic/newrelic-dotnet-agent/pull/811))
* Adds additional logging to the Garbage Collection performance metrics to aid in troubleshooting performance counter issues. ([#792](https://github.com/newrelic/newrelic-dotnet-agent/pull/792))
* Feature [#800](https://github.com/newrelic/newrelic-dotnet-agent/issues/800): On .NET Framework apps instrumented with the .NET Framework agent, the value of the ".NET Version" property in the Environment data page will more accurately reflect the version of .NET Framework in use. ([#801](https://github.com/newrelic/newrelic-dotnet-agent/pull/801))  
### Fixes
* Fixes issue [#803](https://github.com/newrelic/newrelic-dotnet-agent/issues/803): Thread safety issue occurred when accessing HTTP headers collection in HttpClient on .NET 6. ([#804](https://github.com/newrelic/newrelic-dotnet-agent/pull/804))

## [9.1.1] - 2021-11-02
### Fixes
* Fixes issue [#780](https://github.com/newrelic/newrelic-dotnet-agent/issues/780): Improves management of gRPC channels during connection failure scenarios. ([#782](https://github.com/newrelic/newrelic-dotnet-agent/pull/782))
* Fixes issue [#781](https://github.com/newrelic/newrelic-dotnet-agent/issues/781): Windows MSI installer was not deploying gRPC libraries for netcore applications. ([#788](https://github.com/newrelic/newrelic-dotnet-agent/pull/788))

## [9.1.0] - 2021-10-26
### New Features
* Feature [#365](https://github.com/newrelic/newrelic-dotnet-agent/issues/365): This version adds support for the Linux ARM64/AWS Graviton2 platform using .NET 5.0. ([#768](https://github.com/newrelic/newrelic-dotnet-agent/pull/768))
  * Includes a new `Processor Architecture` property reported by the Agent with the Environment.
### Fixes
* Fixes issue [#754](https://github.com/newrelic/newrelic-dotnet-agent/issues/754): Agent could cause applications that use configuration builders from `Microsoft.Configuration.ConfigurationBuilders` to hang on startup. ([#753](https://github.com/newrelic/newrelic-dotnet-agent/pull/753))

## [9.0.0] - 2021-09-16
### New Features
* Feature [#672](https://github.com/newrelic/newrelic-dotnet-agent/issues/672): This release of the .NET agent enables Distributed Tracing by default, and deprecates Cross Application Tracing. ([#700](https://github.com/newrelic/newrelic-dotnet-agent/pull/700))
* Feature [#671](https://github.com/newrelic/newrelic-dotnet-agent/issues/671): The maximum number of samples stored for Span Events can be configured via the `spanEvents.maximumSamplesStored` configuration in the `newrelic.config` or the `NEW_RELIC_SPAN_EVENTS_MAX_SAMPLES_STORED` Environemnt Variable.([#701](https://github.com/newrelic/newrelic-dotnet-agent/pull/701))
* Feature [#703](https://github.com/newrelic/newrelic-dotnet-agent/issues/703): Increases the default maximum number of samples stored for Span Events from 1000 to 2000.([#705](https://github.com/newrelic/newrelic-dotnet-agent/pull/705))
* Feature [#532](https://github.com/newrelic/newrelic-dotnet-agent/issues/532): Adds Environment variables for log level `NEWRELIC_LOG_LEVEL` and directory `NEWRELIC_LOG_DIRECTORY` to allow better control of logs for the Agent and the Profiler. ([#717](https://github.com/newrelic/newrelic-dotnet-agent/pull/717))

### Fixes
* Fixes issue [#707](https://github.com/newrelic/newrelic-dotnet-agent/issues/707): In 8.40.1 SQL explain plans are not being captured for parameterized SQL statements. ([#708](https://github.com/newrelic/newrelic-dotnet-agent/pull/708))
* Fixes issue [#502](https://github.com/newrelic/newrelic-dotnet-agent/issues/502): Agent encountering serialization error ([#715](https://github.com/newrelic/newrelic-dotnet-agent/pull/715))
* Fixes issue [#679](https://github.com/newrelic/newrelic-dotnet-agent/issues/679): Update gRPC libraries from 2.35.0 to 2.40.0 to reduce installation size ([#721](https://github.com/newrelic/newrelic-dotnet-agent/pull/721))

### Deprecations/Removed Features
* Cross Application Tracing is now deprecated, and disabled by default. To continue using it, enable it with `crossApplicationTracer.enabled = true` and `distributedTracing.enabled = false`.
* Issue [#667](https://github.com/newrelic/newrelic-dotnet-agent/issues/611), [668](https://github.com/newrelic/newrelic-dotnet-agent/issues/668), [#669](https://github.com/newrelic/newrelic-dotnet-agent/issues/669): previously deprecated agent configuration options are now disabled.  See the [migration guide](https://docs.newrelic.com/docs/agents/net-agent/getting-started/8x-to-9x-agent-migration-guide/#removal-of-deprecated-agent-configuration-settings) for details.
* Issue [#666](https://github.com/newrelic/newrelic-dotnet-agent/issues/666): previously deprecated agent APIs have been removed, and disabled in the Agent. Disabled APIs will log a warning when invoked by old versions of the Agent API. See the [migration guide](https://docs.newrelic.com/docs/agents/net-agent/getting-started/8x-to-9x-agent-migration-guide/#removal-of-deprecated-public-agent-api-methods) for details. ([#687](https://github.com/newrelic/newrelic-dotnet-agent/pull/687))
* Issue [#702](https://github.com/newrelic/newrelic-dotnet-agent/issues/702) Deprecate instrumentation for Castle.Monorail ([#710](https://github.com/newrelic/newrelic-dotnet-agent/pull/710))

## [8.41.1] - 2021-08-25
### New Features
### Fixes
* Fixes issue [#627](https://github.com/newrelic/newrelic-dotnet-agent/issues/627): Grpc channel shutdown can cause `license_key is required` error message. ([#663](https://github.com/newrelic/newrelic-dotnet-agent/pull/663))
* Fixes issue [#683](https://github.com/newrelic/newrelic-dotnet-agent/issues/683): Requested stack trace depth is not always honored. ([#684](https://github.com/newrelic/newrelic-dotnet-agent/pull/684))

## [8.41.0] - 2021-07-21
### New Features
* Feature [#611](https://github.com/newrelic/newrelic-dotnet-agent/issues/611): Capture HTTP request method on transactions in the AspNetCore, Asp35, Wcf3, and Owin wrappers.
* Feature [#580](https://github.com/newrelic/newrelic-dotnet-agent/issues/580): Send initial app name and source in environment data. ([#653](https://github.com/newrelic/newrelic-dotnet-agent/pull/653))
* Adds support for capturing stack traces for each instrumented method in a Transaction Trace.
  * This feature is disabled by default.
  * You can enable the capture of stack traces by setting either maxStackTrace to any value greater than 1.  This value will only be used to determine if stack traces are captured or not despite the name.
  * The following are the default settings for stack traces. These can be changed using the newrelic.config:
    * A maximum 80 stack frames are reported per stack trace.

### Fixes
* Fixes issue [#639](https://github.com/newrelic/newrelic-dotnet-agent/issues/639): RabbitMQ instrumentation can delete user headers from messages. Thank you @witoldsz for finding and reporting this bug. ([#648](https://github.com/newrelic/newrelic-dotnet-agent/pull/648))

## [8.40.1] - 2021-07-08
### Fixes
* Fixes issue [#485](https://github.com/newrelic/newrelic-dotnet-agent/issues/485): `SendDataOnExit` configuration setting will prevent Infinite Traces data sending interuption on application exit. ([#550](https://github.com/newrelic/newrelic-dotnet-agent/pull/609))
* Fixes issue [#155](https://github.com/newrelic/newrelic-dotnet-agent/issues/155): MVC invalid Action for valid Controller can cause MGI. ([#608](https://github.com/newrelic/newrelic-dotnet-agent/pull/608))
* Fixes issue [#186](https://github.com/newrelic/newrelic-dotnet-agent/issues/186): Attribute based Routing (ex WebAPI) can cause transaction naming issues. ([#612](https://github.com/newrelic/newrelic-dotnet-agent/pull/612))
* Fixes issue [#463](https://github.com/newrelic/newrelic-dotnet-agent/issues/463): Handle OPTIONS requests for asp.net applications. ([#612](https://github.com/newrelic/newrelic-dotnet-agent/pull/612))
* Fixes issue [#551](https://github.com/newrelic/newrelic-dotnet-agent/issues/551): Missing external calls in WCF Service. ([#610](https://github.com/newrelic/newrelic-dotnet-agent/pull/610))
* Fixes issue [#616](https://github.com/newrelic/newrelic-dotnet-agent/issues/616): Linux Kudu not accessible when .NET agent presents. ([#618](https://github.com/newrelic/newrelic-dotnet-agent/pull/618))
* Fixes issue [#266](https://github.com/newrelic/newrelic-dotnet-agent/issues/266): Agent fails to initialize and provides no logs when configured with capitalized booleans. ([#617](https://github.com/newrelic/newrelic-dotnet-agent/pull/617))
* Explain plans will be created if [transactionTracer.explainEnabled](https://docs.newrelic.com/docs/agents/net-agent/configuration/net-agent-configuration/#tracer-explainEnabled) is true and one or both [transactionTracer.enabled](https://docs.newrelic.com/docs/agents/net-agent/configuration/net-agent-configuration/#tracer-enabled) or [slowSql.enabled](https://docs.newrelic.com/docs/agents/net-agent/configuration/net-agent-configuration/#slow_sql) are true.  If transactionTracer.explainEnabled is false or both transactionTracer.enabled and slowSql.enabled are false, no Explain Plans will be created.
* Fixes issue [#600](https://github.com/newrelic/newrelic-dotnet-agent/issues/600): Thread id will now be used in agent logging, even if a thread name has been set. ([#626](https://github.com/newrelic/newrelic-dotnet-agent/pull/626))
* Fixes issue [#476](https://github.com/newrelic/newrelic-dotnet-agent/issues/476): When generating and explain plan MS SQL parsing is matching parts of words instead of whole words
* Fixes issue [#477](https://github.com/newrelic/newrelic-dotnet-agent/issues/476): SQL Explain plans MS SQL parser needs to be able to ToString an object to work with parameterized queries
  * Improves handling serializable types like DateTimeOffset
  * The presence DbTypes Binary and Object will prevent an Explain Plan from being executed.  In order to execute an explain plan, the agent must replace any parameters in a query with the real values.  Binary and Object are too complex to properly serialize without introducing errors.

## [8.40.0] - 2021-06-08
### New Features
* Adds Agent support for capturing HTTP Request Headers.
  * Support included for ASP.NET 4.x, ASP.NET Core, Owin, and WCF instrumentation. ([#558](https://github.com/newrelic/newrelic-dotnet-agent/issues/558), [#559](https://github.com/newrelic/newrelic-dotnet-agent/issues/559), [#560](https://github.com/newrelic/newrelic-dotnet-agent/issues/560), [#561](https://github.com/newrelic/newrelic-dotnet-agent/issues/561))

### Fixes
* Fixes issue [#264](https://github.com/newrelic/newrelic-dotnet-agent/issues/264): Negative GC count metrics will now be clamped to 0, and a log message will be written to note the correction. This should resolve an issue where the GCSampler was encountering negative values and crashing. ([#550](https://github.com/newrelic/newrelic-dotnet-agent/pull/550))
* Fixes issue [#584](https://github.com/newrelic/newrelic-dotnet-agent/issues/584): When the agent is configured to log to the console, the configured logging level from `newrelic.config` will be respected. ([#587](https://github.com/newrelic/newrelic-dotnet-agent/pull/587))

## [8.39.2] - 2021-04-14
### Fixes
* Fixes issue [#500](https://github.com/newrelic/newrelic-dotnet-agent/issues/500): For transactions without errors, Agent should still create the `error` intrinsics attribute with its value set to `false`. ([#501](https://github.com/newrelic/newrelic-dotnet-agent/pull/501))
* Fixes issue [#522](https://github.com/newrelic/newrelic-dotnet-agent/issues/522): When the `maxStackTraceLines` config value is set to 0, the agent should not send any stack trace data in the `error_data` payload. ([#523](https://github.com/newrelic/newrelic-dotnet-agent/pull/523))

## [8.39.1] - 2021-03-17
### Fixes
* Fixes issue [#22](https://github.com/newrelic/newrelic-dotnet-agent/issues/22): Agent causes exception when distributed tracing is enabled in ASP.NET Core applications that use the RequestLocalization middleware in a Linux environment. ([#493](https://github.com/newrelic/newrelic-dotnet-agent/pull/493))
* Fixes issue [#267](https://github.com/newrelic/newrelic-dotnet-agent/issues/267): On Linux, the profiler fails to parse config files that start with a UTF-8 byte-order-mark (BOM). ([#492](https://github.com/newrelic/newrelic-dotnet-agent/pull/492))
* Fixes issue [#464](https://github.com/newrelic/newrelic-dotnet-agent/issues/464): Distributed tracing over RabbitMQ does not work with `RabbitMQ.Client` versions 6.x+ ([#466](https://github.com/newrelic/newrelic-dotnet-agent/pull/466))
* Fixes issue [#169](https://github.com/newrelic/newrelic-dotnet-agent/issues/169): Profiler should be able to match method parameters from XML that contain a space. ([#461](https://github.com/newrelic/newrelic-dotnet-agent/pull/461))

## [8.39] - 2021-02-10
### New Features
* Add `GetBrowserTimingHeader(string nonce)` overload.
  * This allows sites with a `Content-Security-Policy` that disables `'unsafe-inline'` to emit the inline script with a nonce.

### Fixes
* Fixes Issue [#394](https://github.com/newrelic/newrelic-dotnet-agent/issues/394): agent fails to enable infinite tracing in net5.0 docker images

## [8.38] - 2021-01-26
### New Features
* **Improvements to New Relic Edge (Infinite Tracing)** <br/>
  * The agent will now handle having its infinite tracing traffic moved from one backend host to another without losing data or requiring an agent restart.
  * Improved logging of infinite tracing connections.

## [8.37] - 2021-01-04
### New Features
* **Updated support for RabbitMQ** <br/>
  * Adds support for .NET Core applications using RabbitMQ.Client.
  * Adds support for RabbitMQ.Client version 6.2.1.
  * Not supported: Distributed Tracing is not supported with the RabbitMQ AMQP 1.0 plugin.

* **Adds [configuration](https://docs.newrelic.com/docs/agents/net-agent/configuration/net-agent-configuration) Environment Variables** <br/>
  * Adds MAX_TRANSACTION_SAMPLES_STORE - the maximum number of samples stored for Transaction Events.
  * Adds MAX_EVENT_SAMPLES_STORED - the maximum number of samples stored for Custom Events. 
  * Adds NEW_RELIC_LOG - the unqualifed name for the Agent's log file.

## [8.36] - 2020-12-08

### Fixes
* Fixes Issue [#224](https://github.com/newrelic/newrelic-dotnet-agent/issues/224): leading "SET" commands will be ignored when parsing compound SQL statements. ([#370](https://github.com/newrelic/newrelic-dotnet-agent/pull/370))
* Fixes Issue [#226](https://github.com/newrelic/newrelic-dotnet-agent/issues/226): the profiler ignores drive letter in `HOME_EXPANDED` when detecting running in Azure Web Apps. ([#373](https://github.com/newrelic/newrelic-dotnet-agent/pull/373))
* Fixes Issue [#93](https://github.com/newrelic/newrelic-dotnet-agent/issues/93): when the parent methods are blocked by their asynchronous child methods, the agent deducts the child methods' duration from the parent methods' exclusive duration.([#374](https://github.com/newrelic/newrelic-dotnet-agent/pull/374))
* Fixes Issue [#9](https://github.com/newrelic/newrelic-dotnet-agent/issues/9) where the agent failed to read settings from `appsettings.{environment}.json` files. ([#372](https://github.com/newrelic/newrelic-dotnet-agent/pull/372))
* Fixes Issue [#116](https://github.com/newrelic/newrelic-dotnet-agent/issues/116) where the agent failed to read settings from `appsettings.json` in certain hosting scenarios. ([#375](https://github.com/newrelic/newrelic-dotnet-agent/pull/375))
* Fixes Issue [#234](https://github.com/newrelic/newrelic-dotnet-agent/issues/234) by reducing the likelihood of a Fatal CLR Error. ([#376](https://github.com/newrelic/newrelic-dotnet-agent/pull/376))
* Fixes Issue [#377](https://github.com/newrelic/newrelic-dotnet-agent/issues/377) when using the `AddCustomAttribute` API with `Microsoft.Extensions.Primitives.StringValues` type causes unsupported type exception. ([378](https://github.com/newrelic/newrelic-dotnet-agent/pull/378))


## [8.35] - 2020-11-09

### New Features
* **.NET 5 GA Support** <br/>
We have validated that this version of the agent is compatible with .NET 5 GA. See the [compatibility and requirements for .NET Core](https://docs.newrelic.com/docs/agents/net-agent/getting-started/net-agent-compatibility-requirements-net-core) page for more details.

### Fixes
* Fixes Issue [#337](https://github.com/newrelic/newrelic-dotnet-agent/issues/337) by removing obsolete code which was causing memory growth associated with a large number of transaction names.
* PR [#348](https://github.com/newrelic/newrelic-dotnet-agent/pull/348): guards against potential exceptions being thrown from the agent API when the agent is not attached.  

## [8.34] - 2020-10-26

### New Features
* **.NET 5 RC2 Support** <br/>
We have validated that this version of the agent is compatible with .NET 5 Release Candidate 2.

### Fixes
* Fixes issue [#301](https://github.com/newrelic/newrelic-dotnet-agent/issues/301) where the agent incorrectly parses server-side configuration causing agent to shutdown.([#310](https://github.com/newrelic/newrelic-dotnet-agent/pull/310))
* Modifies WCF Instrumentation to address [#314](https://github.com/newrelic/newrelic-dotnet-agent/issues/314) by minimizing the reliance upon handled exceptions during the  attempt to capture CAT and DT payloads.

## [8.33] - 2020-10-12

### Fixes
* Fixes [#223](https://github.com/newrelic/newrelic-dotnet-agent/issues/223) so the agent can be compatible with ASP.NET Core 5 RC1.
* Fixes issue in .NET 5 applications where external calls made with HttpClient may not get instrumented. For example, calls made with `HttpClient.GetStringAsync` would be missed. ([#235](https://github.com/newrelic/newrelic-dotnet-agent/pull/235))
* Fixes issue [#257](https://github.com/newrelic/newrelic-dotnet-agent/issues/223) where .NET Standard Libraries that do not reference `mscorlib` fail to be instrumented in .NET Framework applications.
* Reduces the performance impact of large amounts of instrumentation. See issue [#269](https://github.com/newrelic/newrelic-dotnet-agent/issues/269) for more information.

## [8.32] - 2020-09-17

### New Features
* **Proxy Password Obfuscation Support** <br/>
Agent configuration supports the obfuscation of the proxy password. [The New Relic Command Line Interface (CLI)](https://github.com/newrelic/newrelic-cli/blob/main/README.md) may be used to obscure the proxy password.  The following [documentation](https://docs.newrelic.com/docs/agents/net-agent/configuration/net-agent-configuration#proxy) describes how to use an obscured proxy password in the .NET Agent configuration.
* **MySqlConnector Support** <br/>
The MySqlConnector ADO.NET driver is instrumented by default. Fixes [#85](https://github.com/newrelic/newrelic-dotnet-agent/issues/85) and implements [this suggestion](https://discuss.newrelic.com/t/feature-idea-support-mysqlconnector-driver-for-db-instrumentation/63414).

* **Nullable Reference Type support in the API**<br/>
Enables nullable reference types that are part of the C# 8.0 language specification and updates the signatures of API methods accordingly.  There should be no required changes in API usage.

* **Improved Support for NetTCP Binding in WCF Instrumation**
When the NetTCP Binding type is used in Windows Communication Foundation (WCF), the Agent will now send and receive trace context information in support of Distributed Tracing (DT) or Cross Application Tracing (CAT).  Implements [#209](https://github.com/newrelic/newrelic-dotnet-agent/issues/209).

### Fixes
* Fixes an issue that may cause `InvalidCastException` due to an assembly version mismatch in Mvc3 instrumentation.
* Fixes an async timing issue that can cause the end time of `Task`-returning methods to be determined incorrectly.


## [8.31] - 2020-08-17
### New Features
* **Expected Errors Support** <br/>
Certain errors that are expected within the application may be identified so that they will not be counted towards the application's error rate and Apdex Score.  Only errors that truly affect the health of the application will be alerted on.  Please review the following [documentation](https://docs.newrelic.com/docs/agents/net-agent/configuration/net-agent-configuration#error_collector) for details on how to configure Expected Errors.

* **Ignored Errors Enhancements** <br/>
Certain errors may be identified in configuration so that they will be ignored.  These errors will not be counted towards the application's error rate, Apdex score, and will not be reported by the agent. Please review the following [documentation](https://docs.newrelic.com/docs/agents/net-agent/configuration/net-agent-configuration#error_collector) for details on how to configure Ignored Errors.
    * New configuration element [`<ignoreMessages>`](https://docs.newrelic.com/docs/agents/net-agent/configuration/net-agent-configuration#error-ignoreErrors)supports filtering based on the error message. 
    * Please note that the [`<ignoreErrors>`](https://docs.newrelic.com/docs/agents/net-agent/configuration/net-agent-configuration#error-ignoreErrors) configuration element has been deprecated and replaced by [`<ignoreClasses>`](https://docs.newrelic.com/docs/agents/net-agent/configuration/net-agent-configuration#error-ignoreClasses).  The .NET Agent continues to support this configuration element, but its support may be removed in the future.

### Fixes
* **Garbage Collection Performance Metrics for Windows** <br/>
Fixes an issue where Garbage Collection Performance Metrics may not be reported for Windows Applications.

* **Maintaining newrelic.config on Linux package upgrades** <br/>
Fixes an issue where `newrelic.config` was being overwritten when upgrading the agent via either `rpm`/`yum` (RedHat/Centos) or `dpkg`/`apt` (Debian/Ubuntu).

## [8.30] - 2020-07-15
### New Features
* **The .NET Agent is now open source!** <br/>
The New Relic .NET agent is now open source! Now you can view the source code to help with troubleshooting, observe the project roadmap, and file issues directly in this repository.  We are now using the [Apache 2 license](/LICENSE). See our [Contributing guide](/CONTRIBUTING.md) and [Code of Conduct](https://opensource.newrelic.com/code-of-conduct/) for details on contributing!

### Fixes
* **Memory Usage Reporting for Linux** <br/>
Fixes issue where applications running on Linux were either reporting no physical memory usage or using VmData to report the physical memory usage of the application. The agent now uses VmRSS through a call to [`Process.WorkingSet64`](https://docs.microsoft.com/en-us/dotnet/api/system.diagnostics.process.workingset64) to report physical memory usage. See the [dotnet runtime discussion](https://github.com/dotnet/runtime/issues/28990) and the [proc man pages](https://man7.org/linux/man-pages/man5/proc.5.html) for more details about this change.

* **Infinite Tracing Performance** <br/>
Fixes issue where the Agent may consume too much memory when using Infinite Tracing.

* **.NET 5 support** <br/>
Fixes issue with applications running on .NET 5 that prevented instrumentation changes at runtime (either though editing instrumentation XML files or through the Live Instrumentation editor Beta).

## [8.29] - 2020-06-25
### New Features

* **Additional Transaction Information applied to Span Events** <br/>
When Distributed Tracing and/or Infinite Tracing are enabled, the Agent will now incorporate additional information from the Transaction Event on to the root Span Event of the transaction.

    * The following items are affected:

        * Request Parameters `request.parameter.*`
        * Custom Attribute Values applied to the Transaction via API Calls [`AddCustomParameter`](https://docs.newrelic.com/docs/agents/net-agent/net-agent-api/addcustomparameter-net-agent-api/) and [`ITransaction.AddCustomAttribute`](https://docs.newrelic.com/docs/agents/net-agent/net-agent-api/itransaction#addcustomattribute).
        * `request.uri`
        * `response.status`
        * `host.displayName`
    * **Security Recommendation** <br>
    Review your [Transaction Attributes](https://docs.newrelic.com/docs/agents/net-agent/configuration/net-agent-configuration#transaction_events) configuration.  Any attribute include or exclude settings specific to Transaction Events, should be applied to your [Span Attributes](https://docs.newrelic.com/docs/agents/net-agent/configuration/net-agent-configuration#span_events) configuration or your [Global Attributes](https://docs.newrelic.com/docs/agents/net-agent/configuration/net-agent-configuration#agent-attributes) configuration.
    
### Fixes
Fixes issue where updating custom instrumentation while application is running could cause application to crash.

## [8.28] - 2020-06-04
### New Features
### Fixes
* **Infinite Tracing** <br>
    * Fixes issue with Infinite Tracing where a communication error can result in consuming too much CPU.
    * Fixes issue with Infinite Tracing where a communication error did not clean up its corresponding communication threads.
    * <p style="color:red;">Agent version 8.30 introduces significant performance enhancements to Infinite Tracing.  To use Infinite Tracing, please upgrade to version 8.30 or later.</p>

* Fixes issue in .NET Framework ASP.NET MVC applications where transactions started on one thread would flow to background threads (e.g., started with `Task.Run`) in some scenarios but not others. Transaction state used to only flow to a background thread if the transaction originated from an async controller action. Transaction state now flows to background threads regardless of whether the controller action is async or not.
* Fixes issue in .NET Framework ASP.NET MVC applications where agent instrumentation of an MVC controller action could cause an `InvalidProgramException`.
* Fixes a problem with the reporting of Errors where Error Events may not appear even though Error Traces are being sent.

## [8.27] - 2020-04-30
### New Features
* **Support for W3C Trace Context, with easy upgrade from New Relic trace context**
  * [Distributed Tracing now supports W3C Trace Context headers](https://docs.newrelic.com/docs/distributed-tracing/concepts/how-new-relic-distributed-tracing-works/#headers) for HTTP when distributed tracing is enabled.  Our implementation can accept and emit both W3C trace header format and New Relic trace header format. This simplifies agent upgrades, allowing trace context to be propagated between services with older and newer releases of New Relic agents. W3C trace header format will always be accepted and emitted. New Relic trace header format will be accepted, and you can optionally disable emission of the New Relic trace header format.
  * When distributed tracing is enabled with `<distributedTracing enabled="true" />`, the .NET agent will now accept W3C's `traceparent` and `tracestate` headers when calling [Transaction.AcceptDistributedTraceHeaders](https://docs.newrelic.com/docs/agents/net-agent/net-agent-api/itransaction#acceptdistributedtraceheaders).  When calling [Transaction.InsertDistributedTraceHeaders](https://docs.newrelic.com/docs/agents/net-agent/net-agent-api/itransaction#insertdistributedtraceheaders), the .NET agent will include the W3C headers along with the New Relic distributed tracing header, unless the New Relic trace header format is disabled using `<distributedTracing enabled="true" excludeNewrelicHeader="true" />`.
  * The existing `Transaction.AcceptDistributedTracePayload` and `Transaction.CreateDistributedTracePayload` APIs are **deprecated** in favor of [Transaction.AcceptDistributedTraceHeaders](https://docs.newrelic.com/docs/agents/net-agent/net-agent-api/itransaction#acceptdistributedtraceheaders) and [Transaction.InsertDistributedTraceHeaders](https://docs.newrelic.com/docs/agents/net-agent/net-agent-api/itransaction#insertdistributedtraceheaders).

### Fixes
* Fixes issue which prevented Synthetics from working when distributed tracing is enabled.
* Fixes issue where our RPM package for installing the agent on RPM-based Linux distributions included a 32-bit shared library, which created unnecessary dependencies on 
  32-bit system libraries.
* Fixes issue where the TransportDuration metric for distributed traces was always reporting 0.


## [8.26] - 2020-04-20
### New Features
* **Infinite Tracing on New Relic Edge**

  This release adds support for [Infinite Tracing on New Relic Edge](https://docs.newrelic.com/docs/distributed-tracing/enable-configure/language-agents-enable-distributed-tracing/#infinite-tracing). Infinite Tracing observes 100% of your distributed traces and provides visualizations for the most actionable data so you have the examples of errors and long-running traces so you can better diagnose and troubleshoot your systems.

  You configure your agent to send traces to a trace observer in New Relic Edge. You view your distributed traces through the New Relic’s UI. There is no need to install a collector on your network.

  Infinite Tracing is currently available on a sign-up basis. If you would like to participate, please contact your sales representative.

  <p style="color:red;">Agent version 8.30 introduces significant performance enhancements to Infinite Tracing.  To use Infinite Tracing, please upgrade to version 8.30 or later.</p>
  
* **Error attributes now added to each span that exits with an error or exception**

  Error attributes `error.class` and `error.message` are now included on the span event in which an error or exception was noticed, and, in the case of unhandled exceptions, on any ancestor spans that also exit with an error. The public API method `NoticeError` now attaches these error attributes to the currently executing span.

  [Spans with error details are now highlighted red in the Distributed Tracing UI](https://docs.newrelic.com/docs/distributed-tracing/ui-data/understand-use-distributed-tracing-ui/#error-tips), and error details will expose the associated `error.class` and `error.message`. It is also now possible to see when an exception leaves the boundary of the span, and if it is caught in an ancestor span without reaching the entry span. NOTE: This “bubbling up” of exceptions will impact the error count when compared to prior behavior for the same trace. It is possible to have a trace that now has span errors without the trace level showing an error.

  If multiple errors occur on the same span, only the most recent error information is added to the attributes. Prior errors on the same span are overwritten.

  These span event attributes conform to [ignored errors](https://docs.newrelic.com/docs/agents/manage-apm-agents/agent-data/manage-errors-apm-collect-ignore-or-mark-expected#ignore) configuration.

### Fixes
* Fixes issue in the MSI installer which prevented the `InstrumentAllNETFramework` feature selection from working as expected on the command line.
* Fixes issue for Azure App Service environments running on Linux that caused both the application and its Kudu process to be instrumented by the agent. The Kudu process is no longer instrumented.
* Fixes issue when using the [`ignoreErrors` configuration](https://docs.newrelic.com/docs/agents/net-agent/configuration/net-agent-configuration#error-ignoreErrors). Previously, when an exception contained a inner exception(s), the `ignoreErrors` config was only applied to the outer-most exception. Now, both the outer-most and inner-most exception type are considered when evaluating the `ignoreErrors` configuration.
* Fixes an issue that could cause an exception to occur in the instrumentation for StackExchange Redis. This exception caused the instrumentation to shut down leaving StackExchange Redis uninstrumented.

## [8.25] - 2020-03-11

### New Features
* **Thread profiling support for Linux**

  Thread profiling on Linux will be supported on .NET Core 3.0 or later applications when running .NET agent version 8.23 or later. Triggering a thread profile is done from the `Thread profiler` page in APM. This page does not yet have the functionality enabled, but it will be enabled in the next few business days.

* **Accessing Span-Specific information using the .NET Agent API**
  
  New property, `CurrentSpan` has been added to `IAgent` and `ITransaction`.  It returns an object implementing `ISpan` which provides access to span-specific functions within the API.

* **Adding Custom Span Attributes using the .NET Agent API**
  
  New method, `AddCustomAttribute(string, object)` has been added to `ISpan`.

  * This new method accepts and supports all data-types.
  * Further information may be found within [.NET Agent API documentation](https://docs.newrelic.com/docs/agents/net-agent/net-agent-api/ispan).
  * Adding custom attributes to spans requires distributed tracing and span events to be enabled. See [.NET agent configuration](https://docs.newrelic.com/docs/agents/net-agent/configuration/net-agent-configuration#distributed_tracing)


### Fixes
* Fixes issue where adding multiple custom attributes on a Transaction using [`ITransaction.AddCustomAttribute`](https://docs.newrelic.com/docs/agents/net-agent/net-agent-api/itransaction#addcustomattribute) causes the agent to ignore additional attempts to add custom attributes to any transaction. 
* Fixes issue that prevented Custom Events from being sent to New Relic until the agent shuts down.
* Fixes issue that can cause asynchronous Redis calls in an ASP.NET MVC application to report an inflated duration.


## [8.24] - 2020-02-19

### New Features
* **Adding Custom Transaction Attributes using the .NET Agent API**

  New method, `AddCustomAttribute(string, object)` has been added to `ITransaction`.
  * This new method accepts and supports all data-types.
  * Method `AddCustomParameter(string, IConvertable)` is still available with limited data-type support; however, this method should be considered obsolete and will  be removed in a future release of the Agent API.
  * Further information may be found within [.NET Agent API documentation](https://docs.newrelic.com/docs/agents/net-agent/net-agent-api/itransaction).

* **Enhanced type support for `RecordCustomEvent` and `NoticeError` API Methods.**

  APIs for recording exceptions and custom events now support values of all types.
  * The `NoticeError` API Method has new overloads that accept an `IDictionary<string, object>`.
  * The `RecordCustomEvent` methods have been modified to handle all types of data.  In that past, they only handled `string` and `float` types.
  * Further information may be found within [.NET Agent API documentation](https://docs.newrelic.com/docs/agents/net-agent/net-agent-api).

* **New attributes on span events**

  * Spans created for external HTTP calls now include the `http.statusCode` attribute representing the status code of the call.
  * Spans created for calls to a datastore now include the `db.collection` attribute. For instance, this will be the table name for a call to MS SQL Server.

* **Ability to exclude attributes from span events**

  Attributes on span events (e.g., `http.url`) can now be excluded via configuration. See [.NET agent configuration](https://docs.newrelic.com/docs/agents/net-agent/configuration/net-agent-configuration#span_events) for further information.


### Fixes
* New Relic distributed tracing relies on propagating trace and span identifiers in the headers of external calls (e.g., an HTTP call). These identifiers now only contain lowercase alphanumeric characters. Previous versions of the .NET agent used uppercase alphanumeric characters. The usage of uppercase alphanumeric characters can break traces when calling downstream services also monitored by a New Relic agent that supports W3C trace context (New Relic's .NET agent does not currently support W3C trace context. Support for W3C trace context for .NET will be in an upcoming release). This is only a problem if a .NET application is the originator of the trace.

[Unreleased]: https://github.com/newrelic/newrelic-dotnet-agent/compare/v9.9.0...HEAD
[9.9.0]: https://github.com/newrelic/newrelic-dotnet-agent/compare/v9.8.1...v9.9.0
[9.8.1]: https://github.com/newrelic/newrelic-dotnet-agent/compare/v9.8.0...v9.8.1
[9.8.0]: https://github.com/newrelic/newrelic-dotnet-agent/compare/v9.7.1...v9.8.0
[9.7.1]: https://github.com/newrelic/newrelic-dotnet-agent/compare/v9.7.0...v9.7.1
[9.7.0]: https://github.com/newrelic/newrelic-dotnet-agent/compare/v9.6.1...v9.7.0
[9.6.1]: https://github.com/newrelic/newrelic-dotnet-agent/compare/v9.6.0...v9.6.1
[9.6.0]: https://github.com/newrelic/newrelic-dotnet-agent/compare/v9.5.1...v9.6.0
[9.5.1]: https://github.com/newrelic/newrelic-dotnet-agent/compare/v9.5.0...v9.5.1
[9.5.0]: https://github.com/newrelic/newrelic-dotnet-agent/compare/v9.4.0...v9.5.0
[9.4.0]: https://github.com/newrelic/newrelic-dotnet-agent/compare/v9.3.0...v9.4.0
[9.3.0]: https://github.com/newrelic/newrelic-dotnet-agent/compare/v9.2.0...v9.3.0
[9.2.0]: https://github.com/newrelic/newrelic-dotnet-agent/compare/v9.1.1...v9.2.0
[9.1.1]: https://github.com/newrelic/newrelic-dotnet-agent/compare/v9.1.0...v9.1.1
[9.1.0]: https://github.com/newrelic/newrelic-dotnet-agent/compare/v9.0.0...v9.1.0
[9.0.0]: https://github.com/newrelic/newrelic-dotnet-agent/compare/v8.41.1...v9.0.0
[8.41.1]: https://github.com/newrelic/newrelic-dotnet-agent/compare/v8.41.0...v8.41.1
[8.41.0]: https://github.com/newrelic/newrelic-dotnet-agent/compare/v8.40.1...v8.41.0
[8.40.1]: https://github.com/newrelic/newrelic-dotnet-agent/compare/v8.40.0...v8.40.1
[8.40.0]: https://github.com/newrelic/newrelic-dotnet-agent/compare/v8.39.2...v8.40.0
[8.39.2]: https://github.com/newrelic/newrelic-dotnet-agent/compare/v8.39.1...v8.39.2
[8.39.1]: https://github.com/newrelic/newrelic-dotnet-agent/compare/v8.39.0...v8.39.1
[8.39]: https://github.com/newrelic/newrelic-dotnet-agent/compare/v8.38.0...v8.39.0
[8.38]: https://github.com/newrelic/newrelic-dotnet-agent/compare/v8.37.0...v8.38.0
[8.37]: https://github.com/newrelic/newrelic-dotnet-agent/compare/v8.36.0...v8.37.0
[8.36]: https://github.com/newrelic/newrelic-dotnet-agent/compare/v8.35.0...v8.36.0
[8.35]: https://github.com/newrelic/newrelic-dotnet-agent/compare/v8.34.0...v8.35.0
[8.34]: https://github.com/newrelic/newrelic-dotnet-agent/compare/v8.33.0...v8.34.0
[8.33]: https://github.com/newrelic/newrelic-dotnet-agent/compare/v8.32.0...v8.33.0
[8.32]: https://github.com/newrelic/newrelic-dotnet-agent/compare/v8.31.0...v8.32.0
[8.31]: https://github.com/newrelic/newrelic-dotnet-agent/compare/v8.30.0...v8.31.0
[8.30]: https://github.com/newrelic/newrelic-dotnet-agent/compare/v8.29.0...v8.30.0
[8.29]: https://github.com/newrelic/newrelic-dotnet-agent/compare/v8.28.0...v8.29.0
[8.28]: https://github.com/newrelic/newrelic-dotnet-agent/compare/v8.27.139...v8.28.0
[8.27]: https://github.com/newrelic/newrelic-dotnet-agent/compare/v8.26.630...v8.27.139
[8.26]: https://github.com/newrelic/newrelic-dotnet-agent/compare/v8.25.214...v8.26.630
[8.25]: https://github.com/newrelic/newrelic-dotnet-agent/compare/v8.24.244...v8.25.214
[8.24]: https://github.com/newrelic/newrelic-dotnet-agent/compare/v8.23.107...v8.24.244<|MERGE_RESOLUTION|>--- conflicted
+++ resolved
@@ -6,17 +6,14 @@
 
 ## [Unreleased] changes
 
-<<<<<<< HEAD
 ### New Features
 * Adds support for forwarding application logs to New Relic for .NET Framework applications using Microsoft.Extensions.Logging. [#1172](https://github.com/newrelic/newrelic-dotnet-agent/pull/1172)
 
 ### Fixes
+* Resolves an issue with transaction trace aggregation where the slowest transaction trace was not always captured due to a race condition. ([#1166](https://github.com/newrelic/newrelic-dotnet-agent/pull/1166))
+
 ### Deprecations/Removed Features
 * The scriptable installers have been removed. ([#1170](https://github.com/newrelic/newrelic-dotnet-agent/pull/1170))
-=======
-### Fixes
-* Resolves an issue with transaction trace aggregation where the slowest transaction trace was not always captured due to a race condition. ([#1166](https://github.com/newrelic/newrelic-dotnet-agent/pull/1166))
->>>>>>> 9492d02b
 
 ## [9.9.0] - 2022-06-08
 
