--- conflicted
+++ resolved
@@ -2,11 +2,7 @@
 // SPDX-License-Identifier: Apache-2.0
 
 // See this project's .csproj file for target framework => RabbitMQ.Client version mappings
-<<<<<<< HEAD
-#if NETCOREAPP3_1 || NET48 || NET5_0 || NET6_0 || NET7_0
-=======
-#if NET48 || NET5_0 || NET6_0
->>>>>>> fbc11980
+#if NET48 || NET5_0 || NET6_0 || NET7_0
 #define RABBIT6PLUS
 #endif
 
